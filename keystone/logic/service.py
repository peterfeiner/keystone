# Copyright (c) 2010-2011 OpenStack, LLC.
#
# Licensed under the Apache License, Version 2.0 (the "License");
# you may not use this file except in compliance with the License.
# You may obtain a copy of the License at
#
#    http://www.apache.org/licenses/LICENSE-2.0
#
# Unless required by applicable law or agreed to in writing, software
# distributed under the License is distributed on an "AS IS" BASIS,
# WITHOUT WARRANTIES OR CONDITIONS OF ANY KIND, either express or
# implied.
# See the License for the specific language governing permissions and
# limitations under the License.

from datetime import datetime
from datetime import timedelta
import uuid

import keystone.logic.types.auth as auth
import keystone.logic.types.atom as atom
import keystone.db.sqlalchemy.api as db_api
import keystone.db.sqlalchemy.models as db_models
import keystone.logic.types.fault as fault
import keystone.logic.types.tenant as tenants
import keystone.logic.types.role as roles
import keystone.logic.types.user as users
import keystone.logic.types.baseURL as baseURLs


class IdentityService(object):
    "This is the logical implemenation of the Identity service"

    #
    #  Token Operations
    #

    def authenticate(self, credentials):
        # Check credentials
        if not isinstance(credentials, auth.PasswordCredentials):
            raise fault.BadRequestFault("Expecting Password Credentials!")

        if not credentials.tenant_id:
            duser = db_api.user_get(credentials.username)
            if duser == None:
                raise fault.UnauthorizedFault("Unauthorized")
        else:
            duser = db_api.user_get_by_tenant(credentials.username,
                                              credentials.tenant_id)
            if duser == None:
                raise fault.UnauthorizedFault("Unauthorized on this tenant")

        if not duser.enabled:
            raise fault.UserDisabledFault("Your account has been disabled")
        if duser.password != credentials.password:
            raise fault.UnauthorizedFault("Unauthorized")

        #
        # Look for an existing token, or create one,
        # TODO: Handle tenant/token search
        #
        if not credentials.tenant_id:
            dtoken = db_api.token_for_user(duser.id)
        else:
            dtoken = db_api.token_for_user_tenant(duser.id,
                                                  credentials.tenant_id)
        if not dtoken or dtoken.expires < datetime.now():
            # Create new token
            dtoken = db_models.Token()
            dtoken.token_id = str(uuid.uuid4())
            dtoken.user_id = duser.id
            if credentials.tenant_id:
                dtoken.tenant_id = credentials.tenant_id
            dtoken.expires = datetime.now() + timedelta(days=1)
            db_api.token_create(dtoken)

        return self.__get_auth_data(dtoken)

    def validate_token(self, admin_token, token_id, belongs_to=None):
        self.__validate_token(admin_token)
        if not token_id:
            raise fault.UnauthorizedFault("Missing token")
        (token, user) = self.__get_dauth_data(token_id)

        if not token:
            raise fault.UnauthorizedFault("Bad token, please reauthenticate")
        if token.expires < datetime.now():
            raise fault.ForbiddenFault("Token expired, please renew")
        if not user.enabled:
            raise fault.UserDisabledFault("The user %s has been disabled!"
                                          % user.id)
        return self.__get_validate_data(token, user)

    def revoke_token(self, admin_token, token_id):
        self.__validate_token(admin_token)

        dtoken = db_api.token_get(token_id)
        if not dtoken:
            raise fault.ItemNotFoundFault("Token not found")

        db_api.token_delete(token_id)

    #
    #   Tenant Operations
    #

    def create_tenant(self, admin_token, tenant):
        self.__validate_token(admin_token)

        if not isinstance(tenant, tenants.Tenant):
            raise fault.BadRequestFault("Expecting a Tenant")

        if tenant.tenant_id == None:
            raise fault.BadRequestFault("Expecting a unique Tenant Id")

        if db_api.tenant_get(tenant.tenant_id) != None:
            raise fault.TenantConflictFault(
                "A tenant with that id already exists")

        dtenant = db_models.Tenant()
        dtenant.id = tenant.tenant_id
        dtenant.desc = tenant.description
        dtenant.enabled = tenant.enabled

        db_api.tenant_create(dtenant)
        return tenant

    ##
    ##    GET Tenants with Pagination
    ##
    def get_tenants(self, admin_token, marker, limit, url):
        self.__validate_token(admin_token)

        ts = []
        dtenants = db_api.tenant_get_page(marker, limit)
        for dtenant in dtenants:
            ts.append(tenants.Tenant(dtenant.id,
                                     dtenant.desc, dtenant.enabled))
        prev, next = db_api.tenant_get_page_markers(marker, limit)
        links = []
        if prev:
            links.append(atom.Link('prev', "%s?'marker=%s&limit=%s'" \
                                                % (url, prev, limit)))
        if next:
            links.append(atom.Link('next', "%s?'marker=%s&limit=%s'" \
                                                % (url, next, limit)))
        return tenants.Tenants(ts, links)

    def get_tenant(self, admin_token, tenant_id):
        self.__validate_token(admin_token)

        dtenant = db_api.tenant_get(tenant_id)
        if not dtenant:
            raise fault.ItemNotFoundFault("The tenant could not be found")
        return tenants.Tenant(dtenant.id, dtenant.desc, dtenant.enabled)

    def update_tenant(self, admin_token, tenant_id, tenant):
        self.__validate_token(admin_token)

        if not isinstance(tenant, tenants.Tenant):
            raise fault.BadRequestFault("Expecting a Tenant")

        dtenant = db_api.tenant_get(tenant_id)
        if dtenant == None:
            raise fault.ItemNotFoundFault("The tenant cloud not be found")
        values = {'desc': tenant.description, 'enabled': tenant.enabled}
        db_api.tenant_update(tenant_id, values)
        return tenants.Tenant(dtenant.id, tenant.description, tenant.enabled)

    def delete_tenant(self, admin_token, tenant_id):
        self.__validate_token(admin_token)

        dtenant = db_api.tenant_get(tenant_id)
        if dtenant == None:
            raise fault.ItemNotFoundFault("The tenant cloud not be found")

        if not db_api.tenant_is_empty(tenant_id):
            raise fault.ForbiddenFault("You may not delete a tenant that "
                                       "contains users or groups")

        db_api.tenant_delete(dtenant.id)
        return None

    #
    #   Tenant Group Operations
    #

    def create_tenant_group(self, admin_token, tenant, group):
        self.__validate_token(admin_token)

        if not isinstance(group, tenants.Group):
            raise fault.BadRequestFault("Expecting a Group")

        if tenant == None:
            raise fault.BadRequestFault("Expecting a Tenant Id")

        dtenant = db_api.tenant_get(tenant)
        if dtenant == None:
            raise fault.ItemNotFoundFault("The tenant not found")

        if group.group_id == None:
            raise fault.BadRequestFault("Expecting a Group Id")

        if db_api.group_get(group.group_id) != None:
            raise fault.TenantGroupConflictFault(
                "A tenant group with that id already exists")

        dtenant = db_models.Group()
        dtenant.id = group.group_id
        dtenant.desc = group.description
        dtenant.tenant_id = tenant
        db_api.tenant_group_create(dtenant)
        return tenants.Group(dtenant.id, dtenant.desc, dtenant.tenant_id)

    def get_tenant_groups(self, admin_token, tenant_id, marker, limit, url):
        self.__validate_token(admin_token)
        if tenant_id == None:
            raise fault.BadRequestFault("Expecting a Tenant Id")

        dtenant = db_api.tenant_get(tenant_id)
        if dtenant == None:
            raise fault.ItemNotFoundFault("The tenant not found")

        ts = []
        dtenantgroups = db_api.tenant_group_get_page(tenant_id, marker, limit)

        for dtenantgroup in dtenantgroups:
            ts.append(tenants.Group(dtenantgroup.id,
                                     dtenantgroup.desc,
                                     dtenantgroup.tenant_id))
        prev, next = db_api.tenant_group_get_page_markers(tenant_id, marker,
                                                          limit)
        links = []
        if prev:
            links.append(atom.Link('prev', "%s?'marker=%s&limit=%s'" \
                                    % (url, prev, limit)))
        if next:
            links.append(atom.Link('next', "%s?'marker=%s&limit=%s'"\
                                    % (url, next, limit)))

        return tenants.Groups(ts, links)

    def get_tenant_group(self, admin_token, tenant_id, group_id):
        self.__validate_token(admin_token)

        dtenant = db_api.tenant_get(tenant_id)
        if dtenant == None:
            raise fault.ItemNotFoundFault("The tenant not found")

        dtenant = db_api.tenant_group_get(group_id, tenant_id)
        if not dtenant:
            raise fault.ItemNotFoundFault("The tenant group not found")

        return tenants.Group(dtenant.id, dtenant.desc, dtenant.tenant_id)

    def update_tenant_group(self, admin_token, tenant_id, group_id, group):
        self.__validate_token(admin_token)

        if not isinstance(group, tenants.Group):
            raise fault.BadRequestFault("Expecting a Group")
        True

        dtenant = db_api.tenant_get(tenant_id)
        if dtenant == None:
            raise fault.ItemNotFoundFault("The tenant not found")

        dtenant = db_api.tenant_group_get(group_id, tenant_id)
        if not dtenant:
            raise fault.ItemNotFoundFault("The tenant group not found")

        if group_id != group.group_id:
            raise fault.BadRequestFault("Wrong Data Provided,\
                                            Group id not matching")

        if str(tenant_id) != str(group.tenant_id):
            raise fault.BadRequestFault("Wrong Data Provided,\
                                            Tenant id not matching ")

        values = {'desc': group.description}

        db_api.tenant_group_update(group_id, tenant_id, values)

        return tenants.Group(group_id, group.description, tenant_id)

    def delete_tenant_group(self, admin_token, tenant_id, group_id):
        self.__validate_token(admin_token)

        dtenant = db_api.tenant_get(tenant_id)

        if dtenant == None:
            raise fault.ItemNotFoundFault("The tenant not found")

        dtenant = db_api.tenant_group_get(group_id, tenant_id)
        if not dtenant:
            raise fault.ItemNotFoundFault("The tenant group not found")

        if not db_api.tenant_group_is_empty(group_id):
            raise fault.ForbiddenFault("You may not delete a tenant that "
                                       "contains users or groups")

        db_api.tenant_group_delete(group_id, tenant_id)
        return None

    def get_users_tenant_group(self, admin_token, tenantId, groupId, marker,
                               limit, url):
        self.__validate_token(admin_token)
        if tenantId == None:
            raise fault.BadRequestFault("Expecting a Tenant Id")

        if db_api.tenant_get(tenantId) == None:
            raise fault.ItemNotFoundFault("The tenant not found")

        if db_api.tenant_group_get(groupId, tenantId) == None:
            raise fault.ItemNotFoundFault(
                "A tenant group with that id not found")
        ts = []
        dgroupusers = db_api.users_tenant_group_get_page(groupId, marker,
                                                          limit)
        for dgroupuser, dgroupuserAsso in dgroupusers:

            ts.append(tenants.User(dgroupuser.id,
                                   dgroupuser.email, dgroupuser.enabled,
                                   tenantId, None))
        links = []
        if ts.__len__():
            prev, next = db_api.users_tenant_group_get_page_markers(groupId,
                                                             marker, limit)
            if prev:
                links.append(atom.Link('prev', "%s?'marker=%s&limit=%s'" %
                                      (url, prev, limit)))
            if next:
                links.append(atom.Link('next', "%s?'marker=%s&limit=%s'" %
                                      (url, next, limit)))
        return tenants.Users(ts, links)

    def add_user_tenant_group(self, admin_token, tenant, group, user):
        self.__validate_token(admin_token)

        if db_api.tenant_get(tenant) == None:
            raise fault.ItemNotFoundFault("The Tenant not found")

        if db_api.group_get(group) == None:
            raise fault.ItemNotFoundFault("The Group not found")
        duser = db_api.user_get(user)
        if duser == None:
            raise fault.ItemNotFoundFault("The User not found")

        if db_api.tenant_group_get(group, tenant) == None:
            raise fault.ItemNotFoundFault("A tenant group with"
                                           " that id not found")

        if db_api.get_user_by_group(user, group) != None:
            raise fault.UserGroupConflictFault(
                "A user with that id already exists in group")

        dusergroup = db_models.UserGroupAssociation()
        dusergroup.user_id = user
        dusergroup.group_id = group
        db_api.user_tenant_group(dusergroup)

        return tenants.User(duser.id, duser.email, duser.enabled,
                            tenant, group)

    def delete_user_tenant_group(self, admin_token, tenant, group, user):
        self.__validate_token(admin_token)

        if db_api.tenant_get(tenant) == None:
            raise fault.ItemNotFoundFault("The Tenant not found")

        if db_api.group_get(group) == None:
            raise fault.ItemNotFoundFault("The Group not found")
        duser = db_api.user_get(user)
        if duser == None:
            raise fault.ItemNotFoundFault("The User not found")

        if db_api.tenant_group_get(group, tenant) == None:
            raise fault.ItemNotFoundFault("A tenant group with"
                                          " that id not found")

        if db_api.get_user_by_group(user, group) == None:
            raise fault.ItemNotFoundFault("A user with that id "
                                          "in a group not found")

        db_api.user_tenant_group_delete(user, group)
        return None

    #
    # Private Operations
    #
    def __get_dauth_data(self, token_id):
        """return token and user object for a token_id"""

        token = None
        user = None
        if token_id:
            token = db_api.token_get(token_id)
            if token:
                user = db_api.user_get(token.user_id)
        return (token, user)

    #
    #   User Operations
    #
    def create_user(self, admin_token, tenant_id, user):
        self.__validate_token(admin_token)

        dtenant = db_api.tenant_get(tenant_id)
        if dtenant == None:
            raise fault.UnauthorizedFault("Unauthorized")
        if not dtenant.enabled:
            raise fault.TenantDisabledFault("Your account has been disabled")

        if not isinstance(user, users.User):
            raise fault.BadRequestFault("Expecting a User")

        if user.user_id == None:
            raise fault.BadRequestFault("Expecting a unique User Id")

        if db_api.user_get(user.user_id) != None:
            raise fault.UserConflictFault(
                "An user with that id already exists")

        if db_api.user_get_email(user.email) != None:
            raise fault.EmailConflictFault(
                "Email already exists")

        duser = db_models.User()
        duser.id = user.user_id
        duser.password = user.password
        duser.email = user.email
        duser.enabled = user.enabled
        duser.tenant_id = tenant_id
        db_api.user_create(duser)

        return user

    def get_tenant_users(self, admin_token, tenant_id, marker, limit, url):
        self.__validate_token(admin_token)

        if tenant_id == None:
            raise fault.BadRequestFault("Expecting a Tenant Id")
        dtenant = db_api.tenant_get(tenant_id)
        if dtenant is  None:
            raise fault.ItemNotFoundFault("The tenant not found")
        if not dtenant.enabled:
            raise fault.TenantDisabledFault("Your account has been disabled")
        ts = []
        dtenantusers = db_api.users_get_by_tenant_get_page(tenant_id, marker,
                                                          limit)
        for dtenantuser in dtenantusers:
            ts.append(users.User(None, dtenantuser.id, tenant_id,
                                   dtenantuser.email, dtenantuser.enabled))
        links = []
        if ts.__len__():
            prev, next = db_api.users_get_by_tenant_get_page_markers(tenant_id,
                                                             marker, limit)
            if prev:
                links.append(atom.Link('prev', "%s?'marker=%s&limit=%s'" %
                                      (url, prev, limit)))
            if next:
                links.append(atom.Link('next', "%s?'marker=%s&limit=%s'" %
                                      (url, next, limit)))
        return users.Users(ts, links)

    def get_user(self, admin_token, tenant_id, user_id):
        self.__validate_token(admin_token)
        dtenant = db_api.tenant_get(tenant_id)
        if dtenant == None:
            raise fault.UnauthorizedFault("Unauthorized")
        if not dtenant.enabled:
            raise fault.TenantDisabledFault("Your account has been disabled")

        duser = db_api.user_get(user_id)
        if not duser:
            raise fault.ItemNotFoundFault("The user could not be found")

        if not duser.enabled:
            raise fault.UserDisabledFault("User has been disabled")

        tenant_user = tenant_id

        ts = []
        dusergroups = db_api.user_groups_get_all(user_id)

        for dusergroup, dusergroupAsso in dusergroups:
            ts.append(tenants.Group(dusergroup.id, dusergroup.tenant_id, None))

        return users.User_Update(None, duser.id, tenant_user, duser.email,
                                 duser.enabled, ts)

    def update_user(self, admin_token, user_id, user, tenant_id):
        self.__validate_token(admin_token)

        dtenant = db_api.tenant_get(tenant_id)
        if dtenant == None:
            raise fault.UnauthorizedFault("Unauthorized")
        if not dtenant.enabled:
            raise fault.TenantDisabledFault("Your account has been disabled")

        duser = db_api.user_get(user_id)

        if not duser:
            raise fault.ItemNotFoundFault("The user could not be found")

        if not duser.enabled:
            raise fault.UserDisabledFault("User has been disabled")

        if not isinstance(user, users.User):
            raise fault.BadRequestFault("Expecting a User")

        if db_api.user_get_email(user.email) is not None:
            raise fault.EmailConflictFault(
                "Email already exists")

        values = {'email': user.email}

        db_api.user_update(user_id, values)
        duser = db_api.user_get_update(user_id)
        return users.User(duser.password, duser.id, tenant_id, duser.email,
                          duser.enabled)

    def set_user_password(self, admin_token, user_id, user, tenant_id):
        self.__validate_token(admin_token)

        dtenant = db_api.tenant_get(tenant_id)
        if dtenant == None:
            raise fault.UnauthorizedFault("Unauthorized")
        if not dtenant.enabled:
            raise fault.TenantDisabledFault("Your account has been disabled")

        duser = db_api.user_get(user_id)
        if not duser:
            raise fault.ItemNotFoundFault("The user could not be found")

        if not duser.enabled:
            raise fault.UserDisabledFault("User has been disabled")

        if not isinstance(user, users.User):
            raise fault.BadRequestFault("Expecting a User")

        duser = db_api.user_get(user_id)
        if duser == None:
            raise fault.ItemNotFoundFault("The user could not be found")

        values = {'password': user.password}

        db_api.user_update(user_id, values)

        return users.User_Update(user.password, None, None, None, None, None)

    def enable_disable_user(self, admin_token, user_id, user, tenant_id):
        self.__validate_token(admin_token)
        dtenant = db_api.tenant_get(tenant_id)
        if dtenant == None:
            raise fault.UnauthorizedFault("Unauthorized")
        if not dtenant.enabled:
            raise fault.TenantDisabledFault("Your account has been disabled")

        duser = db_api.user_get(user_id)
        if not duser:
            raise fault.ItemNotFoundFault("The user could not be found")
        if not isinstance(user, users.User):
            raise fault.BadRequestFault("Expecting a User")

        duser = db_api.user_get(user_id)
        if duser == None:
            raise fault.ItemNotFoundFault("The user could not be found")

        values = {'enabled': user.enabled}

        db_api.user_update(user_id, values)

        return users.User_Update(None, None, None, None, user.enabled, None)

    def delete_user(self, admin_token, user_id, tenant_id):
        self.__validate_token(admin_token)
        dtenant = db_api.tenant_get(tenant_id)
        if dtenant == None:
            raise fault.UnauthorizedFault("Unauthorized")
        if not dtenant.enabled:
            raise fault.TenantDisabledFault("Your account has been disabled")

        duser = db_api.user_get(user_id)
        if not duser:
            raise fault.ItemNotFoundFault("The user could not be found")
        duser = db_api.user_get_by_tenant(user_id, tenant_id)
        if not duser:
            raise fault.ItemNotFoundFault("The user could not be "
                                        "found under given tenant")

        db_api.user_delete_tenant(user_id, tenant_id)
        return None

    def get_user_groups(self, admin_token, tenant_id, user_id, marker, limit,
                        url):
        self.__validate_token(admin_token)

        if tenant_id == None:
            raise fault.BadRequestFault("Expecting a Tenant Id")

        if db_api.tenant_get(tenant_id) == None:
            raise fault.ItemNotFoundFault("The tenant not found")

        if not db_api.tenant_get(tenant_id).enabled:
            raise fault.TenantDisabledFault("Your account has been disabled")

        ts = []
        dusergroups = db_api.groups_get_by_user_get_page(user_id, marker,
                                                          limit)

        for dusergroup, dusergroupAsso in dusergroups:
            ts.append(tenants.Group(dusergroup.id, dusergroup.desc,
                                    dusergroup.tenant_id))
        links = []
        if ts.__len__():
            prev, next = db_api.groups_get_by_user_get_page_markers(user_id,
                                                        marker, limit)
            if prev:
                links.append(atom.Link('prev', "%s?'marker=%s&limit=%s'" %
                                      (url, prev, limit)))
            if next:
                links.append(atom.Link('next', "%s?'marker=%s&limit=%s'" %
                                      (url, next, limit)))
        return tenants.Groups(ts, links)

    #
    # Global Group Operations
    # TODO:(India Team) Rename functions
    #       and to maintain consistency
    #       with server.py
    def __check_create_global_tenant(self):

        dtenant = db_api.tenant_get('GlobalTenant')

        if dtenant is None:
            dtenant = db_models.Tenant()
            dtenant.id = 'GlobalTenant'
            dtenant.desc = 'GlobalTenant is Default tenant for global groups'
            dtenant.enabled = True
            db_api.tenant_create(dtenant)
        return dtenant

    def create_global_group(self, admin_token, group):
        self.__validate_token(admin_token)

        if not isinstance(group, tenants.GlobalGroup):
            raise fault.BadRequestFault("Expecting a Group")

        if group.group_id == None:
            raise fault.BadRequestFault("Expecting a Group Id")

        if db_api.group_get(group.group_id) != None:
            raise fault.TenantGroupConflictFault(
                "A tenant group with that id already exists")
        gtenant = self.__check_create_global_tenant()
        dtenant = db_models.Group()
        dtenant.id = group.group_id
        dtenant.desc = group.description
        dtenant.tenant_id = gtenant.id
        db_api.tenant_group_create(dtenant)
        return tenants.GlobalGroup(dtenant.id, dtenant.desc, None)

    def get_global_groups(self, admin_token, marker, limit, url):
        self.__validate_token(admin_token)
        gtenant = self.__check_create_global_tenant()
        ts = []
        dtenantgroups = db_api.tenant_group_get_page(gtenant.id, \
                                                      marker, limit)
        for dtenantgroup in dtenantgroups:
            ts.append(tenants.GlobalGroup(dtenantgroup.id,
                                     dtenantgroup.desc))
        prev, next = db_api.tenant_group_get_page_markers(gtenant.id,
                                                       marker, limit)
        links = []
        if prev:
            links.append(atom.Link('prev', "%s?'marker=%s&limit=%s'" %
                                  (url, prev, limit)))
        if next:
            links.append(atom.Link('next', "%s?'marker=%s&limit=%s'" %
                                  (url, next, limit)))
        return tenants.GlobalGroups(ts, links)

    def get_global_group(self, admin_token, group_id):
        self.__validate_token(admin_token)
        gtenant = self.__check_create_global_tenant()
        dtenant = db_api.tenant_get(gtenant.id)
        if dtenant == None:
            raise fault.ItemNotFoundFault("The Global tenant not found")

        dtenant = db_api.tenant_group_get(group_id, gtenant.id)

        if not dtenant:
            raise fault.ItemNotFoundFault("The Global tenant group not found")
        return tenants.GlobalGroup(dtenant.id, dtenant.desc)

    def update_global_group(self, admin_token, group_id, group):
        self.__validate_token(admin_token)
        gtenant = self.__check_create_global_tenant()
        if not isinstance(group, tenants.GlobalGroup):
            raise fault.BadRequestFault("Expecting a Group")

        dtenant = db_api.tenant_get(gtenant.id)
        if dtenant == None:
            raise fault.ItemNotFoundFault("The global tenant not found")

        dtenant = db_api.tenant_group_get(group_id, gtenant.id)
        if not dtenant:
            raise fault.ItemNotFoundFault("The Global tenant group not found")
        if group_id != group.group_id:
            raise fault.BadRequestFault("Wrong Data Provided,"
                                            "Group id not matching")

        values = {'desc': group.description}
        db_api.tenant_group_update(group_id, gtenant.id, values)
        return tenants.GlobalGroup(group_id, group.description, gtenant.id)

    def delete_global_group(self, admin_token, group_id):
        self.__validate_token(admin_token)
        gtenant = self.__check_create_global_tenant()
        dtenant = db_api.tenant_get(gtenant.id)

        if dtenant == None:
            raise fault.ItemNotFoundFault("The global tenant not found")

        dtenant = db_api.tenant_group_get(group_id, dtenant.id)
        if not dtenant:
            raise fault.ItemNotFoundFault("The global tenant group not found")

        if not db_api.tenant_group_is_empty(group_id):
            raise fault.ForbiddenFault("You may not delete a group that "
                                       "contains users")

        db_api.tenant_group_delete(group_id, gtenant.id)
        return None

    def get_users_global_group(self, admin_token, groupId, marker, limit, url):
        self.__validate_token(admin_token)

        gtenant = self.__check_create_global_tenant()
        if gtenant.id == None:
            raise fault.BadRequestFault("Expecting a global Tenant")

        if db_api.tenant_get(gtenant.id) == None:
            raise fault.ItemNotFoundFault("The global tenant not found")

        if db_api.tenant_group_get(groupId, gtenant.id) == None:
            raise fault.ItemNotFoundFault(
                "A global tenant group with that id not found")
        ts = []
        dgroupusers = db_api.users_tenant_group_get_page(groupId, marker,
                                                         limit)
        for dgroupuser, dgroupuserassoc in dgroupusers:
            ts.append(tenants.User(dgroupuser.id, dgroupuser.email,
                                   dgroupuser.enabled))
        links = []
        if ts.__len__():
            prev, next = db_api.users_tenant_group_get_page_markers(groupId,
                                                                marker, limit)
            if prev:
                links.append(atom.Link('prev', "%s?'marker=%s&limit=%s'"
                                       % (url, prev, limit)))
            if next:
                links.append(atom.Link('next', "%s?'marker=%s&limit=%s'"
                                       % (url, next, limit)))
        return tenants.Users(ts, links)

    def add_user_global_group(self, admin_token, group, user):
        self.__validate_token(admin_token)
        gtenant = self.__check_create_global_tenant()

        if db_api.tenant_get(gtenant.id) == None:
            raise fault.ItemNotFoundFault("The Global Tenant not found")

        if db_api.group_get(group) == None:
            raise fault.ItemNotFoundFault("The Group not found")
        duser = db_api.user_get(user)
        if duser == None:
            raise fault.ItemNotFoundFault("The User not found")

        if db_api.tenant_group_get(group, gtenant.id) == None:
            raise fault.ItemNotFoundFault("A global tenant group with"
                                          " that id not found")

        if db_api.get_user_by_group(user, group) != None:
            raise fault.UserGroupConflictFault(
                "A user with that id already exists in group")

        dusergroup = db_models.UserGroupAssociation()
        dusergroup.user_id = user
        dusergroup.group_id = group
        db_api.user_tenant_group(dusergroup)

        return tenants.User(duser.id, duser.email, duser.enabled,
                           group_id=group)

    def delete_user_global_group(self, admin_token, group, user):
        self.__validate_token(admin_token)
        gtenant = self.__check_create_global_tenant()

        if db_api.tenant_get(gtenant.id) == None:
            raise fault.ItemNotFoundFault("The Global Tenant not found")

        if db_api.group_get(group) == None:
            raise fault.ItemNotFoundFault("The Group not found")
        duser = db_api.user_get(user)
        if duser == None:
            raise fault.ItemNotFoundFault("The User not found")

        if db_api.tenant_group_get(group, gtenant.id) == None:
            raise fault.ItemNotFoundFault("A global tenant group with "
                                          "that id not found")

        if db_api.get_user_by_group(user, group) == None:
            raise fault.ItemNotFoundFault("A user with that id in a "
                                          "group not found")

        db_api.user_tenant_group_delete(user, group)
        return None

    #

    def __get_auth_data(self, dtoken):
        """return AuthData object for a token"""

        token = auth.Token(dtoken.expires, dtoken.token_id, dtoken.tenant_id)

        return auth.AuthData(token)

    def __get_validate_data(self, dtoken, duser):
        """return ValidateData object for a token/user pair"""

        token = auth.Token(dtoken.expires, dtoken.token_id, dtoken.tenant_id)

<<<<<<< HEAD
<<<<<<< HEAD
        """gs = []
        for ug in duser.groups:
            dgroup = db_api.group_get(ug.group_id)
            if dtoken.tenant_id:
                if dgroup.tenant_id == dtoken.tenant_id:
                    gs.append(auth.Group(dgroup.id, dgroup.tenant_id))
            else:
                if dgroup.tenant_id == None:
                    gs.append(auth.Group(dgroup.id))
        user = auth.User(duser.id, dtoken.tenant_id, gs)
        """
        ts=[]
        if dtoken.tenant_id:
            droleRefs = db_api.role_ref_get_all_tenant_roles(duser.id, dtoken.tenant_id)
            for droleRef in droleRefs:
                ts.append(roles.RoleRef(droleRef.id, droleRef.role_id,
                                         droleRef.tenant_id))
        user = auth.User(duser.id, duser.tenant_id, None, roles.RoleRefs(ts, []))
        return auth.AuthData(token, user)
=======
        user = auth.User(duser.id, duser.tenant_id, None)

        return auth.ValidateData(token, user)
>>>>>>> rackspace/master
=======
        user = auth.User(duser.id, duser.tenant_id, None)

        return auth.ValidateData(token, user)
>>>>>>> cd8e6816

    def __validate_token(self, token_id, admin=True):
        if not token_id:
            raise fault.UnauthorizedFault("Missing token")
        (token, user) = self.__get_dauth_data(token_id)

        if not token:
            raise fault.ItemNotFoundFault("Bad token, please reauthenticate")
        if token.expires < datetime.now():
            raise fault.ForbiddenFault("Token expired, please renew")
        if not user.enabled:
            raise fault.UserDisabledFault("The user %s has been disabled!"
                                          % user.id)
        if admin:
            roleRefs = db_api.role_ref_get_all_global_roles(user.id)
            for roleRef in roleRefs:
                if roleRef.role_id == "Admin" and roleRef.tenant_id is None:
                    return (token, user)
            raise fault.UnauthorizedFault("You are not authorized "
                                       "to make this call")
        return (token, user)

    def create_role(self, admin_token, role):
        self.__validate_token(admin_token)

        if not isinstance(role, roles.Role):
            raise fault.BadRequestFault("Expecting a Role")

        if role.role_id == None:
            raise fault.BadRequestFault("Expecting a Role Id")

        if db_api.role_get(role.role_id) != None:
            raise fault.RoleConflictFault(
                "A role with that id already exists")
        drole = db_models.Role()
        drole.id = role.role_id
        drole.desc = role.desc
        db_api.role_create(drole)
        return role

    def get_roles(self, admin_token, marker, limit, url):
        self.__validate_token(admin_token)

        ts = []
        droles = db_api.role_get_page(marker, limit)
        for drole in droles:
            ts.append(roles.Role(drole.id,
                                     drole.desc))
        prev, next = db_api.role_get_page_markers(marker, limit)
        links = []
        if prev:
            links.append(atom.Link('prev', "%s?'marker=%s&limit=%s'" \
                                                % (url, prev, limit)))
        if next:
            links.append(atom.Link('next', "%s?'marker=%s&limit=%s'" \
                                                % (url, next, limit)))
        return roles.Roles(ts, links)

    def get_role(self, admin_token, role_id):
        self.__validate_token(admin_token)

        drole = db_api.role_get(role_id)
        if not drole:
            raise fault.ItemNotFoundFault("The role could not be found")
        return roles.Role(drole.id, drole.desc)

    def create_role_ref(self, admin_token, user_id, roleRef):
        self.__validate_token(admin_token)
        duser = db_api.user_get(user_id)

        if not duser:
            raise fault.ItemNotFoundFault("The user could not be found")

        if not isinstance(roleRef, roles.RoleRef):
            raise fault.BadRequestFault("Expecting a Role Ref")

        if roleRef.role_id == None:
            raise fault.BadRequestFault("Expecting a Role Id")

        drole = db_api.role_get(roleRef.role_id)
        if drole == None:
            raise fault.ItemNotFoundFault("The role not found")

        if roleRef.tenant_id != None:
            dtenant = db_api.tenant_get(roleRef.tenant_id)
            if dtenant == None:
                raise fault.ItemNotFoundFault("The tenant not found")

        drole_ref = db_models.UserRoleAssociation()
        drole_ref.user_id = duser.id
        drole_ref.role_id = drole.id
        if roleRef.tenant_id != None:
            drole_ref.tenant_id = dtenant.id
        user_role_ref = db_api.user_role_add(drole_ref)
        roleRef.role_ref_id = user_role_ref.id
        return roleRef

    def delete_role_ref(self, admin_token, role_ref_id):
        self.__validate_token(admin_token)
        db_api.role_ref_delete(role_ref_id)
        return None

    def get_user_roles(self, admin_token, marker, limit, url, user_id):
        self.__validate_token(admin_token)
        duser = db_api.user_get(user_id)

        if not duser:
            raise fault.ItemNotFoundFault("The user could not be found")

        ts = []
        droleRefs = db_api.role_ref_get_page(marker, limit, user_id)
        for droleRef in droleRefs:
            ts.append(roles.RoleRef(droleRef.id, droleRef.role_id,
                                     droleRef.tenant_id))
        prev, next = db_api.role_ref_get_page_markers(user_id, marker, limit)
        links = []
        if prev:
            links.append(atom.Link('prev', "%s?'marker=%s&limit=%s'" \
                                                % (url, prev, limit)))
        if next:
            links.append(atom.Link('next', "%s?'marker=%s&limit=%s'" \
                                                % (url, next, limit)))
        return roles.RoleRefs(ts, links)

    def get_baseurls(self, admin_token, marker, limit, url):
        self.__validate_token(admin_token)

        ts = []
        dbaseurls = db_api.baseurls_get_page(marker, limit)
        for dbaseurl in dbaseurls:
            ts.append(baseURLs.BaseURL(dbaseurl.id, dbaseurl.region,
                                       dbaseurl.service, dbaseurl.public_url,
                                       dbaseurl.admin_url,
                                       dbaseurl.internal_url,
                                       dbaseurl.enabled))
        prev, next = db_api.baseurls_get_page_markers(marker, limit)
        links = []
        if prev:
            links.append(atom.Link('prev', "%s?'marker=%s&limit=%s'" \
                                                % (url, prev, limit)))
        if next:
            links.append(atom.Link('next', "%s?'marker=%s&limit=%s'" \
                                                % (url, next, limit)))
        return baseURLs.BaseURLs(ts, links)

    def get_baseurl(self, admin_token, baseurl_id):
        self.__validate_token(admin_token)

        dbaseurl = db_api.baseurls_get(baseurl_id)
        if not dbaseurl:
            raise fault.ItemNotFoundFault("The base URL could not be found")
        return baseURLs.BaseURL(dbaseurl.id, dbaseurl.region, dbaseurl.service,
                                dbaseurl.public_url, dbaseurl.admin_url,
                                dbaseurl.internal_url, dbaseurl.enabled)

    def get_tenant_baseURLs(self, admin_token, marker, limit, url, tenant_id):
        self.__validate_token(admin_token)
        if tenant_id == None:
            raise fault.BadRequestFault("Expecting a Tenant Id")

        if db_api.tenant_get(tenant_id) == None:
            raise fault.ItemNotFoundFault("The tenant not found")

        ts = []

        dtenantBaseURLAssociations = \
            db_api.baseurls_ref_get_by_tenant_get_page(tenant_id, marker,
                                                          limit)
        for dtenantBaseURLAssociation in dtenantBaseURLAssociations:
            ts.append(baseURLs.BaseURLRef(dtenantBaseURLAssociation.id,
                    url + '/baseURLs/' + \
                    str(dtenantBaseURLAssociation.baseURLs_id)))
        links = []
        if ts.__len__():
            prev, next = \
                db_api.baseurls_ref_get_by_tenant_get_page_markers(tenant_id,
                                                        marker, limit)
            if prev:
                links.append(atom.Link('prev', "%s?'marker=%s&limit=%s'" %
                                      (url, prev, limit)))
            if next:
                links.append(atom.Link('next', "%s?'marker=%s&limit=%s'" %
                                      (url, next, limit)))
        return baseURLs.BaseURLRefs(ts, links)

    def create_baseurl_ref_to_tenant(self, admin_token,
                                     tenant_id, baseurl, url):
        self.__validate_token(admin_token)
        if tenant_id == None:
            raise fault.BadRequestFault("Expecting a Tenant Id")

        if db_api.tenant_get(tenant_id) == None:
            raise fault.ItemNotFoundFault("The tenant not found")

        dbaseurl = db_api.baseurls_get(baseurl.id)
        if not dbaseurl:
            raise fault.ItemNotFoundFault("The base URL could not be found")
        dbaseurl_ref = db_models.TenantBaseURLAssociation()
        dbaseurl_ref.tenant_id = tenant_id
        dbaseurl_ref.baseURLs_id = baseurl.id
        dbaseurl_ref = db_api.baseurls_ref_add(dbaseurl_ref)
        baseurlRef = baseURLs.BaseURLRef(dbaseurl_ref.id, url + \
                                         '/baseURLs/' + \
                                         dbaseurl_ref.baseURLs_id)
        return baseurlRef

    def delete_baseurls_ref(self, admin_token, baseurls_id):
        self.__validate_token(admin_token)
        db_api.baseurls_ref_delete(baseurls_id)
        return None<|MERGE_RESOLUTION|>--- conflicted
+++ resolved
@@ -831,8 +831,6 @@
 
         token = auth.Token(dtoken.expires, dtoken.token_id, dtoken.tenant_id)
 
-<<<<<<< HEAD
-<<<<<<< HEAD
         """gs = []
         for ug in duser.groups:
             dgroup = db_api.group_get(ug.group_id)
@@ -852,16 +850,9 @@
                                          droleRef.tenant_id))
         user = auth.User(duser.id, duser.tenant_id, None, roles.RoleRefs(ts, []))
         return auth.AuthData(token, user)
-=======
         user = auth.User(duser.id, duser.tenant_id, None)
 
         return auth.ValidateData(token, user)
->>>>>>> rackspace/master
-=======
-        user = auth.User(duser.id, duser.tenant_id, None)
-
-        return auth.ValidateData(token, user)
->>>>>>> cd8e6816
 
     def __validate_token(self, token_id, admin=True):
         if not token_id:
